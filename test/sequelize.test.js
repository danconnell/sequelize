--- conflicted
+++ resolved
@@ -1,4 +1,3 @@
-<<<<<<< HEAD
 var chai        = require('chai')
   , expect      = chai.expect
   , Support     = require(__dirname + '/support')
@@ -10,18 +9,7 @@
   , moment      = require('moment')
   , Transaction = require(__dirname + '/../lib/transaction')
   , path        = require('path')
-=======
-var chai      = require('chai')
-  , expect    = chai.expect
-  , Support   = require(__dirname + '/support')
-  , DataTypes = require(__dirname + "/../lib/data-types")
-  , dialect   = Support.getTestDialect()
-  , _         = require('lodash')
-  , Sequelize = require(__dirname + '/../index')
-  , config    = require(__dirname + "/config/config")
-  , moment    = require('moment')
-  , sinon     = require('sinon')
->>>>>>> c6fd201b
+  , sinon       = require('sinon')
 
 chai.Assertion.includeStack = true
 
@@ -403,10 +391,7 @@
           done()
         })
       })
-<<<<<<< HEAD
     }
-=======
-    })
 
     describe("doesn't emit logging when explicitly saying not to", function() {
       afterEach(function(done) {
@@ -438,7 +423,6 @@
         })
       })
     })
->>>>>>> c6fd201b
   })
 
   describe('drop should work', function() {
