--- conflicted
+++ resolved
@@ -71,7 +71,6 @@
   }
 
   HasOne.prototype.injectSetter = function(obj) {
-<<<<<<< HEAD
     var self = this
 
     obj[this.accessors.set] = function(associatedObject) {
@@ -79,30 +78,13 @@
         , instanceKeys = Object.keys(instance.daoFactory.primaryKeys)
         , instanceKey = instanceKeys.length === 1 ? instanceKeys[0] : 'id'
 
-=======
-    var self    = this
-
-    obj[this.accessors.set] = function(associatedObject) {
-      var instance = this
->>>>>>> d5feb763
       return new Utils.CustomEventEmitter(function(emitter) {
         instance[self.accessors.get]().success(function(oldObj) {
           if (oldObj) {
             oldObj[self.identifier] = null
-<<<<<<< HEAD
-            oldObj.save()
-          }
-
-          if (associatedObject) {
-            associatedObject[self.identifier] = instance[instanceKey]
-            associatedObject
-              .save()
-              .success(function() { emitter.emit('success', associatedObject) })
-              .error(function(err) { emitter.emit('error', err) })
-=======
-            oldObj.save().success(function() {
+            oldObj.save([self.identifier], {allowNull: [self.identifier]}).success(function() {
               if (associatedObject) {
-                associatedObject[self.identifier] = instance.id
+                associatedObject[self.identifier] = instance[instanceKey]
                 associatedObject
                   .save()
                   .success(function() { emitter.emit('success', associatedObject) })
@@ -111,10 +93,9 @@
                 emitter.emit('success', null)
               }
             })
->>>>>>> d5feb763
           } else {
             if (associatedObject) {
-              associatedObject[self.identifier] = instance.id
+              associatedObject[self.identifier] = instance[instanceKey]
               associatedObject
                 .save()
                 .success(function() { emitter.emit('success', associatedObject) })
