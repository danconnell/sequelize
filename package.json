--- conflicted
+++ resolved
@@ -45,15 +45,10 @@
     "dottie": "0.0.8-0",
     "toposort-class": "~0.2.0",
     "generic-pool": "2.0.4",
-<<<<<<< HEAD
-    "promise": "~3.2.0",
     "sql": "~0.31.0",
-    "circular-json": "~0.1.5"
-=======
+    "circular-json": "~0.1.5",
     "bluebird": "~0.11.5",
-    "sql": "~0.28.0",
     "node-uuid": "~1.4.1"
->>>>>>> 78e20e5c
   },
   "devDependencies": {
     "sqlite3": "~2.1.12",
@@ -65,15 +60,11 @@
     "mocha": "~1.13.0",
     "chai-datetime": "~1.1.1",
     "sinon": "~1.7.3",
-<<<<<<< HEAD
     "mariasql": "git://github.com/mscdex/node-mariasql.git",
-    "chai-spies": "~0.5.1"
-=======
-    "mariasql": "git://github.com/sequelize/node-mariasql.git",
+    "chai-spies": "~0.5.1",
     "lcov-result-merger": "0.0.2",
     "istanbul": "~0.1.45",
     "coveralls": "~2.5.0"
->>>>>>> 78e20e5c
   },
   "keywords": [
     "mysql",
